--- conflicted
+++ resolved
@@ -5,25 +5,14 @@
 
 #ifdef PC
 
-<<<<<<< HEAD
 #define mem_base 0  /* use real addresses */
-=======
-#define mem_base 0
-#include "utils.h"
-#include "types.h"
->>>>>>> 50c64f1a
 
 #else
 
 #include <stdio.h>
 #include <stdlib.h>
 #include <stddef.h>
-<<<<<<< HEAD
 ptrdiff_t mem_base;  /* emulate memory using a malloc'ed block */
-=======
-
-ptrdiff_t mem_base;
->>>>>>> 50c64f1a
 
 #endif
 
@@ -37,23 +26,13 @@
 #ifndef PC
 void init_heap() {
 
-<<<<<<< HEAD
 #ifndef PC
   mem_base = (ptrdiff_t)malloc(heap_start+2*max_nb_objs*sizeof(clump));
 #endif
-=======
-  mem_base = (ptrdiff_t)malloc(heap_start+2*max_nb_objs*sizeof(struct clump));
->>>>>>> 50c64f1a
 
   alloc = heap_bot;
   alloc_limit = heap_mid;
   stack = nil;
-<<<<<<< HEAD
-=======
-  alloc = heap_top;
-  alloc_limit = alloc - max_nb_objs*sizeof(struct clump);
-
->>>>>>> 50c64f1a
 }
 #endif
 
@@ -64,7 +43,6 @@
     obj copy = *ptr;
     if (copy == nil) {
       /* object not yet copied, so make a copy */
-<<<<<<< HEAD
       copy = ptr_to_obj(alloc);
       *ptr++ = copy; /* store forwarding pointer */
       *alloc++ = nil;  /* allocate copy with null forwarding pointer */
@@ -78,15 +56,6 @@
         A5   MOVSW
         A5   MOVSW
       */
-=======
-      alloc_clump();
-      set_header(o, alloc);
-      set_header(alloc, nil); /* null forwarding pointer */
-      for(int i = 0; i < 3; ++i) {
-        set_field(i, alloc, get_field(i, o));
-      }
-      copy = alloc;
->>>>>>> 50c64f1a
     }
     *scan = copy;
   }
@@ -114,7 +83,6 @@
   scan = start;
 
   while (scan != alloc) {
-<<<<<<< HEAD
     scan++; /* skip field 0 which is the header */
     update(); /* update fields 1, 2, 3 */
     update();
@@ -129,12 +97,6 @@
            CALL update
            CALL update
     */
-=======
-    scan -= sizeof(struct clump);
-    for(int i = 0; i < 3; ++i) {
-      set_field(i, scan, update(get_field(i, scan)));
-    }
->>>>>>> 50c64f1a
   }
 
 #ifndef PC
@@ -142,12 +104,6 @@
     printf("heap overflow!\n");
     exit(1);
   }
-<<<<<<< HEAD
-=======
-#endif
-
-  return latest;
->>>>>>> 50c64f1a
 }
 
 void push_clump() {
