--- conflicted
+++ resolved
@@ -22,20 +22,12 @@
 #define fixnum(n) (((n) << 1) + fixnum_tag)
 #define fixnum_to_int(o) ((o) >> 1)
 
-<<<<<<< HEAD
 #define nil fixnum(0)
 
 #define mem_allocated(o) (((o) & 1) == 0)
 
 #define ptr_to_obj(ptr) ((ptrdiff_t)(ptr) - mem_base)
 #define ptr_from_obj(o) ((obj*)((o) + mem_base))
-=======
-#define obj_tag 1
-#define mem_allocated(o) ((o)&1)
-
-#define ptr_to_obj(ptr) (((ptrdiff_t)(ptr)-mem_base) + obj_tag)
-#define ptr_from_obj(o) ((obj *)((o)-obj_tag + mem_base))
->>>>>>> 55e2a06c
 #define clump_from_obj(o) ((clump*)(mem_allocated_base(o))
 
 #define get_field(i, o) ptr_from_obj(o)[i]
